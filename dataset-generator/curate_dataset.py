--- conflicted
+++ resolved
@@ -475,14 +475,10 @@
                         if other_langs:
                             top_other = sorted(other_langs, key=lambda x: x[1]["lines"], reverse=True)[:3]
                             if top_other:
-<<<<<<< HEAD
-                                other_str = ", ".join([f"{lang}: {data['lines']:,}" for lang, data in top_other])
-                                print(f"    - Other Languages: {other_str}")
-=======
+
                                 other_langs_str = ", ".join([f"{lang}: {data['lines']:,}" for lang, data in top_other])
                                 print(f"    - Other Languages: {other_langs_str}")
->>>>>>> 4068b708
-                else:
+
                     print(f"  Code Statistics: Error - {cloc_stats['error']}")
             else:
                 cloc_stats = {"error": "cloc not available"}
